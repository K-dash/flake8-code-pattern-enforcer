name: Pytest

permissions:
  contents: write
  pull-requests: write

on: [pull_request]

jobs:
  build:
    runs-on: ubuntu-latest
    strategy:
      matrix:
        python-version: ['3.8', '3.9', '3.10', '3.11', '3.12']

    steps:
    - uses: actions/checkout@v4

    - name: Set up Python
      uses: actions/setup-python@v5
      with:
        python-version: ${{ matrix.python-version }}

    - name: Cache Poetry dependencies
      uses: actions/cache@v3
      with:
        path: ~/.cache/pypoetry
        key: ${{ runner.os }}-poetry-${{ hashFiles('**/poetry.lock') }}
        restore-keys: |
          ${{ runner.os }}-poetry-

    - name: Install Poetry
      run: |
        python -m pip install --upgrade pip
        pip install poetry

    - name: Configure Poetry
      run: |
        poetry config virtualenvs.create true
        poetry config virtualenvs.in-project true

    - name: Cache virtual environment
      uses: actions/cache@v3
      with:
        path: .venv
        key: ${{ runner.os }}-venv-${{ hashFiles('**/poetry.lock') }}

    - name: Install dependencies
      run: |
        poetry config installer.max-workers 10
        poetry install --no-interaction --no-ansi

    # - name: Test with pytest
    #   run: |
    #     set -o pipefail
    #     poetry run python -m pytest --junitxml=pytest.xml --cov-report=term-missing --cov=src tests/ | tee pytest-coverage.txt

<<<<<<< HEAD
    # - name: Pytest coverage comment
    #   continue-on-error: true
    #   uses: MishaKav/pytest-coverage-comment@v1.1.47
    #   with:
    #     pytest-coverage-path: ./pytest-coverage.txt
    #     junitxml-path: ./pytest.xml

    - name: Run tests and collect coverage
      run: pytest --cov=./src --cov-report=xml

    - name: Upload coverage reports to Codecov with GitHub Action
      uses: codecov/codecov-action@v4.2.0
      env:
        CODECOV_TOKEN: ${{ secrets.CODECOV_TOKEN }}
=======
    - name: Pytest coverage comment
      continue-on-error: true
      uses: MishaKav/pytest-coverage-comment@v1.1.47
      with:
        pytest-coverage-path: ./pytest-coverage.txt
        junitxml-path: ./pytest.xml

    - name: Upload coverage reports to Codecov
      uses: codecov/codecov-action@v4.0.1
      with:
        token: ${{ secrets.CODECOV_TOKEN }}
>>>>>>> d915ceab
<|MERGE_RESOLUTION|>--- conflicted
+++ resolved
@@ -55,7 +55,6 @@
     #     set -o pipefail
     #     poetry run python -m pytest --junitxml=pytest.xml --cov-report=term-missing --cov=src tests/ | tee pytest-coverage.txt
 
-<<<<<<< HEAD
     # - name: Pytest coverage comment
     #   continue-on-error: true
     #   uses: MishaKav/pytest-coverage-comment@v1.1.47
@@ -63,14 +62,6 @@
     #     pytest-coverage-path: ./pytest-coverage.txt
     #     junitxml-path: ./pytest.xml
 
-    - name: Run tests and collect coverage
-      run: pytest --cov=./src --cov-report=xml
-
-    - name: Upload coverage reports to Codecov with GitHub Action
-      uses: codecov/codecov-action@v4.2.0
-      env:
-        CODECOV_TOKEN: ${{ secrets.CODECOV_TOKEN }}
-=======
     - name: Pytest coverage comment
       continue-on-error: true
       uses: MishaKav/pytest-coverage-comment@v1.1.47
@@ -81,5 +72,4 @@
     - name: Upload coverage reports to Codecov
       uses: codecov/codecov-action@v4.0.1
       with:
-        token: ${{ secrets.CODECOV_TOKEN }}
->>>>>>> d915ceab
+        token: ${{ secrets.CODECOV_TOKEN }}